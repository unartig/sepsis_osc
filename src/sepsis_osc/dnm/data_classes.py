from dataclasses import dataclass, fields
from typing import Optional

import jax
import jax.numpy as jnp
import jax.tree_util as jtu
import numpy as np
from beartype import beartype as typechecker
from equinox import filter_jit, field
from jaxtyping import Array, Float, jaxtyped
from numpy.typing import DTypeLike
from scipy.ndimage import uniform_filter1d


@jaxtyped(typechecker=typechecker)
@dataclass
class SystemConfig:
    N: int  # number of oscillators per layer
    C: int  # number of infected cells
    omega_1: float  # natural frequency parenchymal layer
    omega_2: float  # natural frequency immune layer
    a_1: float  # intralayer connectivity weights
    epsilon_1: float  # adaption rate
    epsilon_2: float  # adaption rate
    alpha: float  # phase lag
    beta: float  # plasticity (age parameter)
    sigma: float  # interlayer coupling
    T_init: Optional[int] = None
    T_trans: Optional[int] = None
    T_max: Optional[int] = None
    T_step: Optional[int] = None

    @property
    def as_args(self) -> tuple[jnp.ndarray, ...]:
        ja_1_ij = jnp.ones((self.N, self.N), jnp.float64) * self.a_1
        ja_1_ij = ja_1_ij.at[jnp.diag_indices(self.N)].set(0)  # NOTE no self coupling
        jsin_alpha = jnp.sin(self.alpha * jnp.pi)
        jcos_alpha = jnp.cos(self.alpha * jnp.pi)
        jsin_beta = jnp.sin(self.beta * jnp.pi)
        jcos_beta = jnp.cos(self.beta * jnp.pi)
        jadj = jnp.array(1 / (self.N - 1), jnp.float64)
        diag = (jnp.ones((self.N, self.N), jnp.float64) - jnp.eye(self.N))[None, :]  # again no self coupling
        jepsilon_1 = jnp.array(self.epsilon_1, jnp.float64) * diag
        jepsilon_2 = jnp.array(self.epsilon_2, jnp.float64) * diag
        jomega_1_i = jnp.ones((self.N,), jnp.float64) * self.omega_1
        jomega_2_i = jnp.ones((self.N,), jnp.float64) * self.omega_2
        jsigma = jnp.array(self.sigma, jnp.float64)
        return (
            ja_1_ij,
            jsin_alpha,
            jcos_alpha,
            jsin_beta,
            jcos_beta,
            jadj,
            jepsilon_1,
            jepsilon_2,
            jsigma,
            jomega_1_i,
            jomega_2_i,
        )

    @property
    def as_index(self) -> tuple[float, ...]:
        return (
            float(self.omega_1),
            float(self.omega_2),
            float(self.a_1),
            float(self.epsilon_1),
            float(self.epsilon_2),
            float(self.alpha / jnp.pi),
            float(self.beta / jnp.pi),
            float(self.sigma / 2),
            float(self.C / self.N),
        )

    @staticmethod
    @jaxtyped(typechecker=typechecker)
    def batch_as_index(
        alpha: Float[Array, "... 1"] | np.ndarray,
        beta: Float[Array, "... 1"] | np.ndarray,
        sigma: Float[Array, "... 1"] | np.ndarray,
        C: float,
    ) -> jnp.ndarray:
        batch_shape = alpha.shape

        # variable
        alpha = alpha / jnp.pi
        beta = beta / jnp.pi
        sigma = sigma / 2
        _C = jnp.full(batch_shape, C)

        # constant
        omega_1_batch = jnp.full(batch_shape, 0.0)
        omega_2_batch = jnp.full(batch_shape, 0.0)
        a_1_batch = jnp.full(batch_shape, 1.0)
        epsilon_1_batch = jnp.full(batch_shape, 0.03)
        epsilon_2_batch = jnp.full(batch_shape, 0.3)

        batch_indices = jnp.stack(
            [
                omega_1_batch,
                omega_2_batch,
                a_1_batch,
                epsilon_1_batch,
                epsilon_2_batch,
                alpha,
                beta,
                sigma,
                _C,
            ],
            axis=-1,
            dtype=jnp.float32,
        )

        return batch_indices.squeeze()


@jaxtyped(typechecker=typechecker)
@dataclass
class SystemState:
    # NOTE shapes: Ensemble Simulation | Single Simulation | Visualisations
    phi_1: Float[Array, "*t ensemble N"] | Float[Array, " N"] | np.ndarray | object
    phi_2: Float[Array, "*t ensemble N"] | Float[Array, " N"] | np.ndarray | object
    kappa_1: Float[Array, "*t ensemble N N"] | Float[Array, "N N"] | np.ndarray | object
    kappa_2: Float[Array, "*t ensemble N N"] | Float[Array, "N N"] | np.ndarray | object

    # Required for JAX to recognize it as a PyTree
    def tree_flatten(self):
        return (self.phi_1, self.phi_2, self.kappa_1, self.kappa_2), None

    @classmethod
    def tree_unflatten(cls, aux_data, children):
        return cls(*children)

    @property
    def shape(self):
        return jax.tree.map(lambda x: x.shape if x is not None else None, self.__dict__)

    def enforce_bounds(self) -> "SystemState":
        self.phi_1 = self.phi_1 % (2 * jnp.pi)
        self.phi_2 = self.phi_2 % (2 * jnp.pi)
        # its written but not actually done
        # self.kappa_1 = jnp.clip(self.kappa_1, -1, 1)
        # self.kappa_2 = jnp.clip(self.kappa_2, -1, 1)
        return self

    def last(self) -> "SystemState":
        return jax.tree.map(lambda x: x[-1], self)

    def squeeze(self) -> "SystemState":
        # when running with ensemble size 1, we want to get rid of the ensemble dimension
        self.phi_1 = self.phi_1.squeeze()
        self.phi_2 = self.phi_2.squeeze()
        self.kappa_1 = self.kappa_1.squeeze(axis=1)
        self.kappa_2 = self.kappa_2.squeeze(axis=1)
        return self

    def astype(self, dtype: jnp.dtype = jnp.float64) -> "SystemState":
        return jax.tree.map(lambda x: x.astype(dtype), self)

    def remove_infs(self) -> "SystemState":
        phi_1_has_inf = jnp.isinf(self.phi_1).any(axis=(1, 2))
        phi_2_has_inf = jnp.isinf(self.phi_2).any(axis=(1, 2))
        kappa_1_has_inf = jnp.isinf(self.kappa_1).any(axis=(1, 2, 3))
        kappa_2_has_inf = jnp.isinf(self.kappa_2).any(axis=(1, 2, 3))
        combined_mask = ~(phi_1_has_inf | phi_2_has_inf | kappa_1_has_inf | kappa_2_has_inf)
        return jax.tree.map(lambda x: x[combined_mask], self)

    def copy(self) -> "SystemState":
        return SystemState(self.phi_1, self.phi_2, self.kappa_1, self.kappa_2)


# Register SystemState as a JAX PyTree
jtu.register_pytree_node(SystemState, SystemState.tree_flatten, SystemState.tree_unflatten)

<<<<<<< HEAD
_emptySM = Union[bool, None, jax.ShapeDtypeStruct, _LeafWrapper, _Buffer, jax.core.ShapedArray]
# @jaxtyped(typechecker=typechecker)
@dataclass
class SystemMetrics:
    # NOTE shapes: Simulation | DB/Lookup Query | Visualisations | Solving
    
=======

@dataclass
class SystemMetrics:
    # NOTE shapes: Simulation | DB/Lookup Query | Visualisations

>>>>>>> 77c3dec2
    # Kuramoto Order Parameter
    r_1: Float[Array, "*t ensemble"] | Float[Array, "... 1"] | np.ndarray
    r_2: Float[Array, "*t ensemble"] | Float[Array, "... 1"] | np.ndarray
    # Ensemble average velocity
    m_1: Float[Array, "*t"] | Float[Array, "... 1"] | np.ndarray
    m_2: Float[Array, "*t"] | Float[Array, "... 1"] | np.ndarray
    # Ensemble average std
    s_1: Float[Array, "*t"] | Float[Array, "... 1"] | np.ndarray
    s_2: Float[Array, "*t"] | Float[Array, "... 1"] | np.ndarray
    # Ensemble phase entropy
    q_1: Float[Array, "*t"] | Float[Array, "... 1"] | np.ndarray
    q_2: Float[Array, "*t"] | Float[Array, "... 1"] | np.ndarray
    # Frequency cluster ratio
    f_1: Float[Array, "*t"] | Float[Array, "... 1"] | np.ndarray
    f_2: Float[Array, "*t"] | Float[Array, "... 1"] | np.ndarray
    # Splay State Ratio
    sr_1: Optional[Float[Array, "*t"] | Float[Array, "... 1"] | np.ndarray] = None
    sr_2: Optional[Float[Array, "*t"] | Float[Array, "... 1"] | np.ndarray] = None
    # Measured mean transient time
    tt: Optional[Float[Array, "*t"] | Float[Array, "... 1"] | np.ndarray] = None

    @property
    def shape(self):
        return jax.tree.map(lambda x: x.shape if x is not None else None, self.__dict__)

    def tree_flatten(self):
        flat_children = []
        for field_name in [f.name for f in fields(self)]:
            value = getattr(self, field_name)
            flat_children.append(value)
        return flat_children, None

    @classmethod
    def tree_unflatten(cls, aux_data, children):
        return cls(*children)

    def copy(self) -> "SystemMetrics":
        return SystemMetrics(**{f.name: getattr(self, f.name) for f in fields(self)})

    def remove_infs(self):
        def is_valid(arr):
            if arr is None:
                return None
            arr = jnp.asarray(arr)
            if arr.ndim == 1:
                return ~jnp.isinf(arr)
            else:
                return ~jnp.isinf(arr).any(axis=1)

        masks = [
            is_valid(self.r_1),
            is_valid(self.r_2),
            is_valid(self.m_1),
            is_valid(self.m_2),
            is_valid(self.s_1),
            is_valid(self.s_2),
            is_valid(self.q_1),
            is_valid(self.q_2),
            is_valid(self.f_1),
            is_valid(self.f_2),
            is_valid(self.sr_1) if hasattr(self, "sr_1") else None,
            is_valid(self.sr_2) if hasattr(self, "sr_2") else None,
        ]

        masks = jnp.asarray([m for m in masks if m is not None])
        combined_mask = jnp.logical_and.reduce(masks)

        return jax.tree.map(
            lambda x: x[combined_mask] if x is not None and x.shape[0] == combined_mask.shape[0] else x,
            self,
        )

    def add_follow_ups(self) -> "SystemMetrics":
        if self.sr_1 is None and self.r_1.size > 1:
            self.sr_1 = jnp.sum(self.r_1 < 0.2, axis=-1) / self.r_1.shape[-1]
            self.sr_2 = jnp.sum(self.r_2 < 0.2, axis=-1) / self.r_2.shape[-1]
            std_over_time = jnp.std(self.r_1, axis=1)
            smoothed_std = uniform_filter1d(std_over_time, size=10)
            threshold = jnp.percentile(smoothed_std, jnp.clip((self.r_1[-1].std() * 100) ** 2, 1, 10))
            transient_end_candidates = np.where(smoothed_std < threshold)[0]
            if len(transient_end_candidates) > 0:
                self.tt = transient_end_candidates.max()
            else:
                self.tt = jnp.array([self.r_1.shape[0]])
        return self

    def as_single(self) -> "SystemMetrics":
        if self.r_1.size <= 1:  # already single
            return self

        self.add_follow_ups()
        print(self.shape)
        return SystemMetrics(
            r_1=jnp.mean(jnp.asarray(self.r_1)[..., -1, :], axis=(-1,)),
            r_2=jnp.mean(jnp.asarray(self.r_2)[..., -1, :], axis=(-1,)),
            s_1=jnp.mean(jnp.asarray(self.s_1)),
            s_2=jnp.mean(jnp.asarray(self.s_2)),
            m_1=jnp.mean(jnp.asarray(self.m_1), axis=-1),
            m_2=jnp.mean(jnp.asarray(self.m_2), axis=-1),
            q_1=jnp.mean(jnp.asarray(self.q_1), axis=-1),
            q_2=jnp.mean(jnp.asarray(self.q_2), axis=-1),
            f_1=jnp.mean(jnp.asarray(self.f_1), axis=-1),
            f_2=jnp.mean(jnp.asarray(self.f_2), axis=-1),
            sr_1=self.sr_1[..., -1] if self.sr_1 is not None else None,
            sr_2=self.sr_2[..., -1] if self.sr_2 is not None else None,
            tt=self.tt.max() if self.tt is not None else None,
        )

    @staticmethod
    def np_empty(shape: tuple[int, ...], dtype: DTypeLike = np.float32) -> "SystemMetrics":
        initialized_fields = {}
        for f in fields(SystemMetrics):
            initialized_fields[f.name] = np.zeros(shape, dtype=dtype)
        return SystemMetrics(**initialized_fields)

    def to_jax(self) -> "SystemMetrics":
        return jax.tree.map(lambda x: jnp.asarray(x) if x is not None else None, self)

    def reshape(self, shape: tuple[int, ...]) -> "SystemMetrics":
        return jax.tree.map(lambda x: jnp.reshape(x, shape) if x is not None else None, self)

    def astype(self, dtype: jnp.dtype = jnp.float32) -> "SystemMetrics":
        return jax.tree.map(lambda x: x.astype(dtype) if x is not None else None, self)


jtu.register_pytree_node(SystemMetrics, SystemMetrics.tree_flatten, SystemMetrics.tree_unflatten)


@jaxtyped(typechecker=typechecker)
# @register_dataclass
@dataclass(frozen=True)
class LatentLookup:
    metrics: SystemMetrics = field(static=True)
    indices_T: Float[Array, "db_size 3"] = field(static=True)
    relevant_metrics: Float[Array, "db_size 2"] = field(static=True)

    # Precomputations
    # norm for faster distance calculation
    i_norm: Float[Array, "db_size 3"] = field(static=True)

    grid_shape: tuple[int, int, int] = field(static=True)
    grid_origin: Float[Array, "3"] = field(static=True)
    grid_spacing: Float[Array, "3"] = field(static=True)
    indices_3d: Float[Array, "na nb ns 3"] = field(static=True)
    relevant_metrics_3d: Float[Array, "na nb ns 2"] = field(static=True)
    metrics_3d: SystemMetrics = field(static=True)

    dtype: DTypeLike = jnp.float32

    def __init__(
        self,
        metrics: SystemMetrics,
        indices: Float[Array, "db_size 3"],
        metrics_3d,
        indices_3d,
        grid_spacing,
        dtype: DTypeLike = jnp.float32,
    ):
        object.__setattr__(self, "metrics", metrics.astype(dtype))
        object.__setattr__(self, "indices_T", indices.T.astype(dtype))
        relevant_metrics = self.extract_relevant(metrics)
        object.__setattr__(self, "relevant_metrics", relevant_metrics)

        i_norm = jnp.sum(indices**2, axis=-1, keepdims=True).T
        object.__setattr__(self, "i_norm", i_norm)

        nx, ny, nz = indices_3d.shape[:-1]
        object.__setattr__(self, "grid_shape", jnp.array([nx, ny, nz]))
        object.__setattr__(self, "grid_origin", indices_3d[0, 0, 0].astype(dtype))
        object.__setattr__(self, "grid_spacing", grid_spacing.astype(dtype))
        object.__setattr__(self, "indices_3d", indices_3d.astype(dtype))
        object.__setattr__(self, "metrics_3d", metrics_3d.astype(dtype))
        relevant_metrics_3d = self.extract_relevant(metrics_3d)
        object.__setattr__(self, "relevant_metrics_3d", relevant_metrics_3d)

    @jaxtyped(typechecker=typechecker)
    @staticmethod
    def extract_relevant(metrics_: SystemMetrics) -> Float[Array, "na nb ns 2"] | Float[Array, "naxnbxns 2"]:
        sofa_metric = metrics_.s_1
        stacked = jnp.concatenate(
            [
                (sofa_metric - sofa_metric.min()) / (sofa_metric.max() - sofa_metric.min()) + 1e-12,
                # jnp.clip(metrics_.sr_2 + metrics_.f_2, 0, 1),
                jnp.zeros_like(sofa_metric, dtype=sofa_metric.dtype),
            ],
            axis=-1,
        )
        return stacked

    def tree_flatten(self):
        return (self.metrics, self.indices_T.T, self.metrics_3d, self.indices_3d, self.grid_spacing), None

    @classmethod
    def tree_unflatten(cls, aux_data, children):
        return cls(*children)

    @jaxtyped(typechecker=typechecker)
    @filter_jit
    def hard_get(
        self,
        query_vectors: Float[Array, "batch latent"],
        temperatures,  # placeholder to make compatible with soft get
    ) -> Float[Array, "batch 2"]:
        orig_dtype = query_vectors.dtype
        query_vectors = jax.lax.stop_gradient(query_vectors)
        query_vectors = query_vectors.astype(self.dtype)
        q_norm = jnp.sum(query_vectors**2, axis=-1, keepdims=True)
        dot_prod = query_vectors @ self.indices_T
        squared_distances = q_norm + self.i_norm - 2 * dot_prod

        min_indices = jnp.argmin(squared_distances, axis=-1)

        pred_c = self.relevant_metrics[min_indices]

        return pred_c.astype(orig_dtype)

    @jaxtyped(typechecker=typechecker)
    @filter_jit
    def hard_get_local(
        self,
        query_vectors: Float[Array, "batch latent"],
        temperatures,  # placeholder to make compatible with soft get
    ) -> Float[Array, "batch 2"]:
        orig_dtype = query_vectors.dtype
        query_vectors = query_vectors.astype(self.dtype)
        rel_pos = (query_vectors - self.grid_origin) / self.grid_spacing
        center_idx = jnp.round(rel_pos).astype(jnp.int32)

        offsets = jnp.array([-1, 0, 1])
        neighbor_offsets = jnp.stack(jnp.meshgrid(offsets, offsets, offsets, indexing="ij"), axis=-1).reshape(-1, 3)
        neighbor_coords = center_idx[:, None, :] + neighbor_offsets[None, :, :]
        neighbor_coords = jnp.clip(neighbor_coords, 0, jnp.array(self.grid_shape) - 1)
        x, y, z = neighbor_coords[..., 0], neighbor_coords[..., 1], neighbor_coords[..., 2]
        neighbor_xyz = self.indices_3d[x, y, z]
        neighbor_metrics = self.relevant_metrics_3d[x, y, z]
        dists = jnp.sum((query_vectors[:, None, :] - neighbor_xyz) ** 2, axis=-1)
        best_idx = jnp.argmin(dists, axis=-1)
        pred_c = jnp.take_along_axis(neighbor_metrics, best_idx[:, None, None], axis=1).squeeze(1)
        return pred_c.astype(orig_dtype)

    @jaxtyped(typechecker=typechecker)
    @filter_jit
    def soft_get_local(
        self,
        query_vectors: Float[Array, "batch 3"],
        temperatures: Float[Array, "1"],
    ) -> Float[Array, "batch 2"]:
        orig_dtype = query_vectors.dtype
        q = query_vectors.astype(self.dtype)
        temp = temperatures.astype(self.dtype)

        # Convert query points into fractional voxel coordinates
        rel_pos = (q - self.grid_origin) / self.grid_spacing
        voxel_idx = self.round_ste(rel_pos).astype(jnp.int32)
        voxel_idx = jnp.clip(voxel_idx, 1, self.grid_shape - 2)  # orig -2

        offsets = jnp.array([-1, 0, 1])  # orig 1
        neighbor_offsets = jnp.stack(jnp.meshgrid(offsets, offsets, offsets, indexing="ij"), axis=-1).reshape(-1, 3)

        def gather_neighbors(vi, q_point):
            coords = vi[None, :] + neighbor_offsets
            x, y, z = coords[:, 0], coords[:, 1], coords[:, 2]

            neighbor_xyz = self.indices_3d[x, y, z]
            neighbor_metrics = self.relevant_metrics_3d[x, y, z]

            # Compute distances to neighbors
            dists = jnp.sum((q_point - neighbor_xyz) ** 2, axis=-1)

            weights = jax.nn.softmax(-dists / temp, axis=-1)
            weighted = jnp.sum(weights[:, None] * neighbor_metrics, axis=0)

            return weighted

        pred_c = jax.vmap(gather_neighbors)(voxel_idx, q)
        return pred_c.astype(orig_dtype)

    def round_ste(self, x):
        return x + jax.lax.stop_gradient(jnp.round(x) - x)


jtu.register_pytree_node(LatentLookup, LatentLookup.tree_flatten, LatentLookup.tree_unflatten)<|MERGE_RESOLUTION|>--- conflicted
+++ resolved
@@ -173,20 +173,12 @@
 # Register SystemState as a JAX PyTree
 jtu.register_pytree_node(SystemState, SystemState.tree_flatten, SystemState.tree_unflatten)
 
-<<<<<<< HEAD
-_emptySM = Union[bool, None, jax.ShapeDtypeStruct, _LeafWrapper, _Buffer, jax.core.ShapedArray]
-# @jaxtyped(typechecker=typechecker)
-@dataclass
-class SystemMetrics:
-    # NOTE shapes: Simulation | DB/Lookup Query | Visualisations | Solving
-    
-=======
+
 
 @dataclass
 class SystemMetrics:
     # NOTE shapes: Simulation | DB/Lookup Query | Visualisations
 
->>>>>>> 77c3dec2
     # Kuramoto Order Parameter
     r_1: Float[Array, "*t ensemble"] | Float[Array, "... 1"] | np.ndarray
     r_2: Float[Array, "*t ensemble"] | Float[Array, "... 1"] | np.ndarray
