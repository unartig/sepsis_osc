--- conflicted
+++ resolved
@@ -30,11 +30,7 @@
     from sepsis_osc.utils.config import jax_random_seed
 
     rand_key = jr.key(jax_random_seed + 123)
-<<<<<<< HEAD
-    num_parallel_runs = 50
-=======
     num_parallel_runs = 100
->>>>>>> 77c3dec2
     rand_keys = jr.split(rand_key, num_parallel_runs)
     metric_save = make_metric_save(system_deriv)
     term = ODETerm(system_deriv)
@@ -42,7 +38,7 @@
     stepsize_controller = PIDController(rtol=1e-3, atol=1e-6)
 
     #### Parameters
-    N = 200
+    N = 100
     run_conf = SystemConfig(
         N=N,
         C=int(0.2 * N),  # local infection
@@ -52,13 +48,8 @@
         epsilon_1=0.03,  # adaption rate
         epsilon_2=0.3,  # adaption rate
         alpha=-0.28,  # phase lage
-<<<<<<< HEAD
-        beta=1.0,  # age parameter
-        sigma=1.0,
-=======
         beta=0.666,  # age parameter
         sigma=0.42,
->>>>>>> 77c3dec2
         T_init=0,
         T_trans=0,
         T_max=1000,
